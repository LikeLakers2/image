--- conflicted
+++ resolved
@@ -1,8 +1,3 @@
-<<<<<<< HEAD
-use std::fs::File;
-=======
-use num_iter;
->>>>>>> 9aae0b0c
 use std::io;
 use std::io::Write;
 use std::path::Path;
@@ -487,25 +482,14 @@
                 let p = png::PNGEncoder::new(w);
                 match *self {
                     DynamicImage::ImageBgra8(_) => {
-<<<<<<< HEAD
-                        bytes=self.to_rgba().iter().cloned().collect();
-                        color=color::ColorType::Rgba8;
-                    },
-                    DynamicImage::ImageBgr8(_) => {
-                        bytes=self.to_rgb().iter().cloned().collect();
-                        color=color::ColorType::Rgb8;
-                    },
-                    _ => {},
-=======
                         bytes = self.to_rgba().iter().cloned().collect();
-                        color = color::ColorType::RGBA(8);
+                        color = color::ColorType::Rgba8;
                     }
                     DynamicImage::ImageBgr8(_) => {
                         bytes = self.to_rgb().iter().cloned().collect();
-                        color = color::ColorType::RGB(8);
+                        color = color::ColorType::Rgb8;
                     }
                     _ => {}
->>>>>>> 9aae0b0c
                 }
                 p.encode(&bytes, width, height, color)?;
                 Ok(())
@@ -515,25 +499,14 @@
                 let mut p = pnm::PNMEncoder::new(w).with_subtype(subtype);
                 match *self {
                     DynamicImage::ImageBgra8(_) => {
-<<<<<<< HEAD
-                        bytes=self.to_rgba().iter().cloned().collect();
-                        color=color::ColorType::Rgba8;
-                    },
-                    DynamicImage::ImageBgr8(_) => {
-                        bytes=self.to_rgb().iter().cloned().collect();
-                        color=color::ColorType::Rgb8;
-                    },
-                    _ => {},
-=======
                         bytes = self.to_rgba().iter().cloned().collect();
-                        color = color::ColorType::RGBA(8);
+                        color = color::ColorType::Rgba8;
                     }
                     DynamicImage::ImageBgr8(_) => {
                         bytes = self.to_rgb().iter().cloned().collect();
-                        color = color::ColorType::RGB(8);
+                        color = color::ColorType::Rgb8;
                     }
                     _ => {}
->>>>>>> 9aae0b0c
                 }
                 p.encode(&bytes[..], width, height, color)?;
                 Ok(())
@@ -665,14 +638,9 @@
     }
 }
 
-<<<<<<< HEAD
 /// Decodes an image and stores it into a dynamic image
-pub fn decoder_to_image<'a, I: ImageDecoder<'a>>(codec: I) -> ImageResult<DynamicImage> {
+fn decoder_to_image<'a, I: ImageDecoder<'a>>(codec: I) -> ImageResult<DynamicImage> {
     let color = codec.color_type();
-=======
-fn decoder_to_image<'a, I: ImageDecoder<'a>>(codec: I) -> ImageResult<DynamicImage> {
-    let color = codec.colortype();
->>>>>>> 9aae0b0c
     let (w, h) = codec.dimensions();
     let buf = codec.read_image()?;
 
@@ -682,7 +650,6 @@
     let (w, h) = (w as u32, h as u32);
 
     let image = match color {
-<<<<<<< HEAD
         color::ColorType::Rgb8 => {
             ImageBuffer::from_raw(w, h, buf).map(DynamicImage::ImageRgb8)
         }
@@ -702,29 +669,11 @@
         color::ColorType::L8 => {
             ImageBuffer::from_raw(w, h, buf).map(DynamicImage::ImageLuma8)
         }
-=======
-        color::ColorType::RGB(8) => ImageBuffer::from_raw(w, h, buf).map(DynamicImage::ImageRgb8),
-
-        color::ColorType::RGBA(8) => ImageBuffer::from_raw(w, h, buf).map(DynamicImage::ImageRgba8),
-
-        color::ColorType::BGR(8) => ImageBuffer::from_raw(w, h, buf).map(DynamicImage::ImageBgr8),
-
-        color::ColorType::BGRA(8) => ImageBuffer::from_raw(w, h, buf).map(DynamicImage::ImageBgra8),
-
-        color::ColorType::Gray(8) => ImageBuffer::from_raw(w, h, buf).map(DynamicImage::ImageLuma8),
->>>>>>> 9aae0b0c
 
         color::ColorType::La8 => {
             ImageBuffer::from_raw(w, h, buf).map(DynamicImage::ImageLumaA8)
         }
-<<<<<<< HEAD
         _ => return Err(image::ImageError::UnsupportedColor(color.into())),
-=======
-        color::ColorType::Gray(bit_depth) if bit_depth == 1 || bit_depth == 2 || bit_depth == 4 => {
-            gray_to_luma8(bit_depth, w, h, &buf).map(DynamicImage::ImageLuma8)
-        }
-        _ => return Err(image::ImageError::UnsupportedColor(color)),
->>>>>>> 9aae0b0c
     };
     match image {
         Some(image) => Ok(image),
@@ -732,37 +681,6 @@
     }
 }
 
-<<<<<<< HEAD
-=======
-fn gray_to_luma8(bit_depth: u8, w: u32, h: u32, buf: &[u8]) -> Option<GrayImage> {
-    // Note: this conversion assumes that the scanlines begin on byte boundaries
-    let mask = (1u8 << bit_depth as usize) - 1;
-    let scaling_factor = 255 / ((1 << bit_depth as usize) - 1);
-    let bit_width = w * u32::from(bit_depth);
-    let skip = if bit_width % 8 == 0 {
-        0
-    } else {
-        (8 - bit_width % 8) / u32::from(bit_depth)
-    };
-    let row_len = w + skip;
-    let mut p = Vec::new();
-    let mut i = 0;
-    for v in buf {
-        for shift in num_iter::range_step_inclusive(8i8 - (bit_depth as i8), 0, -(bit_depth as i8))
-        {
-            // skip the pixels that can be neglected because scanlines should
-            // start at byte boundaries
-            if i % (row_len as usize) < (w as usize) {
-                let pixel = (v & mask << shift as usize) >> shift as usize;
-                p.push(pixel * scaling_factor);
-            }
-            i += 1;
-        }
-    }
-    ImageBuffer::from_raw(w, h, p)
-}
-
->>>>>>> 9aae0b0c
 #[allow(deprecated)]
 fn image_to_bytes(image: &DynamicImage) -> Vec<u8> {
     match *image {
@@ -982,51 +900,6 @@
         assert!(result.1 == 100);
     }
 
-<<<<<<< HEAD
-=======
-    #[test]
-    #[rustfmt::skip]
-    fn gray_to_luma8_skip() {
-        let check = |bit_depth, w, h, from, to| {
-            assert_eq!(
-                super::gray_to_luma8(bit_depth, w, h, from).map(super::GrayImage::into_raw),
-                Some(to)
-            );
-        };
-        // Bit depth 1, skip is more than half a byte
-        check(
-            1,
-            10,
-            2,
-            &[0b11110000, 0b11000000, 0b00001111, 0b11000000],
-            vec![
-                255, 255, 255, 255,   0,
-                  0,   0,   0, 255, 255,
-                  0,   0,   0,   0, 255,
-                255, 255, 255, 255, 255,
-            ],
-        );
-        // Bit depth 2, skip is more than half a byte
-        check(
-            2,
-            5,
-            2,
-            &[0b11110000, 0b11000000, 0b00001111, 0b11000000],
-            vec![255, 255, 0, 0, 255, 0, 0, 255, 255, 255],
-        );
-        // Bit depth 2, skip is 0
-        check(
-            2,
-            4,
-            2,
-            &[0b11110000, 0b00001111],
-            vec![255, 255, 0, 0, 0, 0, 255, 255],
-        );
-        // Bit depth 4, skip is half a byte
-        check(4, 1, 2, &[0b11110011, 0b00001100], vec![255, 0]);
-    }
-
->>>>>>> 9aae0b0c
     #[cfg(feature = "jpeg")]
     #[test]
     fn image_dimensions() {
