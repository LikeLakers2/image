//! Decoding and Encoding of PNG Images
//!
//! PNG (Portable Network Graphics) is an image format that supports lossless compression.
//!
//! # Related Links
//! * <http://www.w3.org/TR/PNG/> - The PNG Specification
//!

use std::convert::TryFrom;
use std::io::{self, Read, Write};

use num_rational::Ratio;
use png::{BlendOp, DisposeOp};

use crate::{DynamicImage, GenericImage, ImageBuffer, Luma, LumaA, RgbaImage, Rgb, Rgba};
use crate::animation::{Delay, Frame, Frames};
use crate::color::{Blend, ColorType, ExtendedColorType};
use crate::error::{
    DecodingError, ImageError, ImageResult, LimitError, LimitErrorKind, ParameterError, ParameterErrorKind, UnsupportedError, UnsupportedErrorKind
};
use crate::image::{AnimationDecoder, ImageDecoder, ImageEncoder, ImageFormat};

/// Png Reader
///
/// This reader will try to read the png one row at a time,
/// however for interlaced png files this is not possible and
/// these are therefore read at once.
pub struct PngReader<R: Read> {
    reader: png::Reader<R>,
    buffer: Vec<u8>,
    index: usize,
}

impl<R: Read> PngReader<R> {
    fn new(mut reader: png::Reader<R>) -> ImageResult<PngReader<R>> {
        let len = reader.output_buffer_size();
        // Since interlaced images do not come in
        // scanline order it is almost impossible to
        // read them in a streaming fashion, however
        // this shouldn't be a too big of a problem
        // as most interlaced images should fit in memory.
        let buffer = if reader.info().interlaced {
            let mut buffer = vec![0; len];
            reader.next_frame(&mut buffer).map_err(ImageError::from_png)?;
            buffer
        } else {
            Vec::new()
        };

        Ok(PngReader {
            reader,
            buffer,
            index: 0,
        })
    }
}

impl<R: Read> Read for PngReader<R> {
    fn read(&mut self, mut buf: &mut [u8]) -> io::Result<usize> {
        // io::Write::write for slice cannot fail
        let readed = buf.write(&self.buffer[self.index..]).unwrap();

        let mut bytes = readed;
        self.index += readed;

        while self.index >= self.buffer.len() {
            match self.reader.next_row()? {
                Some(row) => {
                    // Faster to copy directly to external buffer
                    let readed  = buf.write(row.data()).unwrap();
                    bytes += readed;

                    self.buffer = (&row.data()[readed..]).to_owned();
                    self.index = 0;
                }
                None => return Ok(bytes)
            }
        }

        Ok(bytes)
    }

    fn read_to_end(&mut self, buf: &mut Vec<u8>) -> io::Result<usize> {
        let mut bytes = self.buffer.len();
        if buf.is_empty() {
            std::mem::swap(&mut self.buffer, buf);
        } else {
            buf.extend_from_slice(&self.buffer);
            self.buffer.clear();
        }

        self.index = 0;

        while let Some(row) = self.reader.next_row()? {
            buf.extend_from_slice(row.data());
            bytes += row.data().len();
        }

        Ok(bytes)
    }
}

/// PNG decoder
pub struct PngDecoder<R: Read> {
    color_type: ColorType,
    reader: png::Reader<R>,
}

impl<R: Read> PngDecoder<R> {
    /// Creates a new decoder that decodes from the stream ```r```
    pub fn new(r: R) -> ImageResult<PngDecoder<R>> {
        let limits = png::Limits {
            bytes: usize::max_value(),
        };
        let mut decoder = png::Decoder::new_with_limits(r, limits);
        // By default the PNG decoder will scale 16 bpc to 8 bpc, so custom
        // transformations must be set. EXPAND preserves the default behavior
        // expanding bpc < 8 to 8 bpc.
        decoder.set_transformations(png::Transformations::EXPAND);
        let mut reader = decoder.read_info().map_err(ImageError::from_png)?;
        let (color_type, bits) = reader.output_color_type();
        let color_type = match (color_type, bits) {
            (png::ColorType::Grayscale, png::BitDepth::Eight) => ColorType::L8,
            (png::ColorType::Grayscale, png::BitDepth::Sixteen) => ColorType::L16,
            (png::ColorType::GrayscaleAlpha, png::BitDepth::Eight) => ColorType::La8,
            (png::ColorType::GrayscaleAlpha, png::BitDepth::Sixteen) => ColorType::La16,
            (png::ColorType::Rgb, png::BitDepth::Eight) => ColorType::Rgb8,
            (png::ColorType::Rgb, png::BitDepth::Sixteen) => ColorType::Rgb16,
            (png::ColorType::Rgba, png::BitDepth::Eight) => ColorType::Rgba8,
            (png::ColorType::Rgba, png::BitDepth::Sixteen) => ColorType::Rgba16,

            (png::ColorType::Grayscale, png::BitDepth::One) =>
                return Err(unsupported_color(ExtendedColorType::L1)),
            (png::ColorType::GrayscaleAlpha, png::BitDepth::One) =>
                return Err(unsupported_color(ExtendedColorType::La1)),
            (png::ColorType::Rgb, png::BitDepth::One) =>
                return Err(unsupported_color(ExtendedColorType::Rgb1)),
            (png::ColorType::Rgba, png::BitDepth::One) =>
                return Err(unsupported_color(ExtendedColorType::Rgba1)),

            (png::ColorType::Grayscale, png::BitDepth::Two) =>
                return Err(unsupported_color(ExtendedColorType::L2)),
            (png::ColorType::GrayscaleAlpha, png::BitDepth::Two) =>
                return Err(unsupported_color(ExtendedColorType::La2)),
            (png::ColorType::Rgb, png::BitDepth::Two) =>
                return Err(unsupported_color(ExtendedColorType::Rgb2)),
            (png::ColorType::Rgba, png::BitDepth::Two) =>
                return Err(unsupported_color(ExtendedColorType::Rgba2)),

            (png::ColorType::Grayscale, png::BitDepth::Four) =>
                return Err(unsupported_color(ExtendedColorType::L4)),
            (png::ColorType::GrayscaleAlpha, png::BitDepth::Four) =>
                return Err(unsupported_color(ExtendedColorType::La4)),
            (png::ColorType::Rgb, png::BitDepth::Four) =>
                return Err(unsupported_color(ExtendedColorType::Rgb4)),
            (png::ColorType::Rgba, png::BitDepth::Four) =>
                return Err(unsupported_color(ExtendedColorType::Rgba4)),

            (png::ColorType::Indexed, bits) =>
                return Err(unsupported_color(ExtendedColorType::Unknown(bits as u8))),
        };

        Ok(PngDecoder { color_type, reader })
    }

    /// Turn this into an iterator over the animation frames.
    ///
    /// Reading the complete animation requires more memory than reading the data from the IDAT
    /// frame–multiple frame buffers need to be reserved at the same time. We further do not
    /// support compositing 16-bit colors. In any case this would be lossy as the interface of
    /// animation decoders does not support 16-bit colors.
    ///
    /// If something is not supported or a limit is violated then the decoding step that requires
    /// them will fail and an error will be returned instead of the frame. No further frames will
    /// be returned.
    pub fn apng(self) -> ApngDecoder<R> {
        ApngDecoder::new(self)
    }

    /// Returns if the image contains an animation.
    ///
    /// Note that the file itself decides if the default image is considered to be part of the
    /// animation. When it is not the common interpretation is to use it as a thumbnail.
    ///
    /// If a non-animated image is converted into an `ApngDecoder` then its iterator is empty.
    pub fn is_apng(&self) -> bool {
        self.reader.info().animation_control.is_some()
    }
}

fn unsupported_color(ect: ExtendedColorType) -> ImageError {
    ImageError::Unsupported(UnsupportedError::from_format_and_kind(
        ImageFormat::Png.into(),
        UnsupportedErrorKind::Color(ect),
    ))
}

impl<'a, R: 'a + Read> ImageDecoder<'a> for PngDecoder<R> {
    type Reader = PngReader<R>;

    fn dimensions(&self) -> (u32, u32) {
        self.reader.info().size()
    }

    fn color_type(&self) -> ColorType {
        self.color_type
    }

    fn into_reader(self) -> ImageResult<Self::Reader> {
        PngReader::new(self.reader)
    }

    fn read_image(mut self, buf: &mut [u8]) -> ImageResult<()> {
        use byteorder::{BigEndian, ByteOrder, NativeEndian};

        assert_eq!(u64::try_from(buf.len()), Ok(self.total_bytes()));
        self.reader.next_frame(buf).map_err(ImageError::from_png)?;
        // PNG images are big endian. For 16 bit per channel and larger types,
        // the buffer may need to be reordered to native endianness per the
        // contract of `read_image`.
        // TODO: assumes equal channel bit depth.
        let bpc = self.color_type().bytes_per_pixel() / self.color_type().channel_count();
        match bpc {
            1 => (),  // No reodering necessary for u8
            2 => buf.chunks_mut(2).for_each(|c| {
                let v = BigEndian::read_u16(c);
                NativeEndian::write_u16(c, v)
            }),
            _ => unreachable!(),
        }
        Ok(())
    }

    fn scanline_bytes(&self) -> u64 {
        let width = self.reader.info().width;
        self.reader.output_line_size(width) as u64
    }
}

/// An [`AnimationDecoder`] adapter of [`PngDecoder`].
///
/// See [`PngDecoder::apng`] for more information.
///
/// [`AnimationDecoder`]: ../trait.AnimationDecoder.html
/// [`PngDecoder`]: struct.PngDecoder.html
/// [`PngDecoder::apng`]: struct.PngDecoder.html#method.apng
pub struct ApngDecoder<R: Read> {
    inner: PngDecoder<R>,
    /// The current output buffer.
    current: RgbaImage,
    /// The previous output buffer, used for dispose op previous.
    previous: RgbaImage,
    /// The dispose op of the current frame.
    dispose: DisposeOp,
    /// The number of image still expected to be able to load.
    remaining: u32,
    /// The next (first) image is the thumbnail.
    has_thumbnail: bool,
}

impl<R: Read> ApngDecoder<R> {
    fn new(inner: PngDecoder<R>) -> Self {
        let (width, height) = inner.dimensions();
        let info = inner.reader.info();
        let remaining = match info.animation_control() {
            // The expected number of fcTL in the remaining image.
            Some(actl) => actl.num_frames,
            None => 0,
        };
        // If the IDAT has no fcTL then it is not part of the animation counted by
        // num_frames. All following fdAT chunks must be preceded by an fcTL
        let has_thumbnail = info.frame_control.is_none();
        ApngDecoder {
            inner,
            // TODO: should we delay this allocation? At least if we support limits we should.
            current: RgbaImage::new(width, height),
            previous: RgbaImage::new(width, height),
            dispose: DisposeOp::Background,
            remaining,
            has_thumbnail,
        }
    }

    // TODO: thumbnail(&mut self) -> Option<impl ImageDecoder<'_>>

    /// Decode one subframe and overlay it on the canvas.
    fn mix_next_frame(&mut self) -> Result<Option<&RgbaImage>, ImageError> {
        // Remove this image from remaining.
        self.remaining = match self.remaining.checked_sub(1) {
            None => return Ok(None),
            Some(next) => next,
        };

        // Shorten ourselves to 0 in case of error.
        let remaining = self.remaining;
        self.remaining = 0;

        // Skip the thumbnail that is not part of the animation.
        if self.has_thumbnail {
            self.has_thumbnail = false;
            let mut buffer = vec![0; self.inner.reader.output_buffer_size()];
            self.inner.reader.next_frame(&mut buffer).map_err(ImageError::from_png)?;
        }

        self.animatable_color_type()?;

        // Dispose of the previous frame.
        match self.dispose {
            DisposeOp::None => {
                self.previous.clone_from(&self.current);
            }
            DisposeOp::Background => {
                self.previous.clone_from(&self.current);
                self.current.pixels_mut().for_each(|pixel| *pixel = Rgba([0, 0, 0, 0]));
            }
            DisposeOp::Previous => {
                self.current.clone_from(&self.previous);
            }
        }

        // Read next frame data.
        let mut buffer = vec![0; self.inner.reader.output_buffer_size()];
        self.inner.reader.next_frame(&mut buffer).map_err(ImageError::from_png)?;
        let info = self.inner.reader.info();

        // Find out how to interpret the decoded frame.
        let (width, height, px, py, blend);
        match info.frame_control() {
            None => {
                width = info.width;
                height = info.height;
                px = 0;
                py = 0;
                blend = BlendOp::Source;
            }
            Some(fc) => {
                width = fc.width;
                height = fc.height;
                px = fc.x_offset;
                py = fc.y_offset;
                blend = fc.blend_op;
                self.dispose = fc.dispose_op;
            }
        };

        // Turn the data into an rgba image proper.
        let source = match self.inner.color_type {
            ColorType::L8 => {
                let image = ImageBuffer::<Luma<_>, _>::from_raw(width, height, buffer).unwrap();
                DynamicImage::ImageLuma8(image).into_rgba8()
            }
            ColorType::La8 => {
                let image = ImageBuffer::<LumaA<_>, _>::from_raw(width, height, buffer).unwrap();
                DynamicImage::ImageLumaA8(image).into_rgba8()
            }
            ColorType::Rgb8 => {
                let image = ImageBuffer::<Rgb<_>, _>::from_raw(width, height, buffer).unwrap();
                DynamicImage::ImageRgb8(image).into_rgba8()
            }
            ColorType::Rgba8 => {
                ImageBuffer::<Rgba<_>, _>::from_raw(width, height, buffer).unwrap()
            }
            ColorType::L16 | ColorType::Rgb16 | ColorType::La16 | ColorType::Rgba16 => {
                // TODO: to enable remove restriction in `animatable_color_type` method.
                unreachable!("16-bit apng not yet support")
            }
            _ => unreachable!("Invalid png color"),
        };

        match blend {
            BlendOp::Source => {
                self.current.copy_from(&source, px, py)
                    .expect("Invalid png image not detected in png");
            }
            BlendOp::Over => {
                // TODO: investigate speed, speed-ups, and bounds-checks.
                for (x, y, p) in source.enumerate_pixels() {
                    self.current.get_pixel_mut(x + px, y + py).blend(p);
                }
            }
        }

        // Ok, we can proceed with actually remaining images.
        self.remaining = remaining;
        // Return composited output buffer.
        Ok(Some(&self.current))
    }

    fn animatable_color_type(&self) -> Result<(), ImageError> {
        match self.inner.color_type {
            ColorType::L8 | ColorType::Rgb8 | ColorType::La8 | ColorType::Rgba8 => Ok(()),
            // TODO: do not handle multi-byte colors. Remember to implement it in `mix_next_frame`.
            ColorType::L16 | ColorType::Rgb16 | ColorType::La16 | ColorType::Rgba16  => {
                Err(unsupported_color(self.inner.color_type.into()))
            },
            _ => unreachable!("{:?} not a valid png color", self.inner.color_type),
        }
    }
}

impl<'a, R: Read + 'a> AnimationDecoder<'a> for ApngDecoder<R> {
    fn into_frames(self) -> Frames<'a> {
        struct FrameIterator<R: Read>(ApngDecoder<R>);

        impl<R: Read> Iterator for FrameIterator<R> {
            type Item = ImageResult<Frame>;

            fn next(&mut self) -> Option<Self::Item> {
                let image = match self.0.mix_next_frame() {
                    Ok(Some(image)) => image.clone(),
                    Ok(None) => return None,
                    Err(err) => return Some(Err(err)),
                };

                let info = self.0.inner.reader.info();
                let fc = info.frame_control().unwrap();
                // PNG delays are rations in seconds.
                let num = u32::from(fc.delay_num) * 1_000u32;
                let denom = match fc.delay_den {
                    // The standard dictates to replace by 100 when the denominator is 0.
                    0 => 100,
                    d => u32::from(d),
                };
                let delay = Delay::from_ratio(Ratio::new(num, denom));
                Some(Ok(Frame::from_parts(image, 0, 0, delay)))
            }
        }

        Frames::new(Box::new(FrameIterator(self)))
    }
}

/// PNG encoder
pub struct PngEncoder<W: Write> {
    w: W,
    compression: CompressionType,
    filter: FilterType,
}

/// Compression level of a PNG encoder. The default setting is `Fast`.
#[derive(Clone, Copy, Debug, Eq, PartialEq)]
#[non_exhaustive]
pub enum CompressionType {
    /// Default compression level
    Default,
    /// Fast, minimal compression
    Fast,
    /// High compression level
    Best,
    /// Huffman coding compression
    Huffman,
    /// Run-length encoding compression
    Rle,
}

/// Filter algorithms used to process image data to improve compression.
///
/// The default filter is `Adaptive`.
#[derive(Clone, Copy, Debug, Eq, PartialEq)]
#[non_exhaustive]
pub enum FilterType {
    /// No processing done, best used for low bit depth greyscale or data with a
    /// low color count
    NoFilter,
    /// Filters based on previous pixel in the same scanline
    Sub,
    /// Filters based on the scanline above
    Up,
    /// Filters based on the average of left and right neighbor pixels
    Avg,
    /// Algorithm that takes into account the left, upper left, and above pixels
    Paeth,
<<<<<<< HEAD
    /// Uses a heuristic to select one of the preceding filters for each
    /// scanline rather than one filter for the entire image
    Adaptive,

    #[doc(hidden)]
    __NonExhaustive(crate::utils::NonExhaustiveMarker),
=======
>>>>>>> e9cfca7f
}

impl<W: Write> PngEncoder<W> {
    /// Create a new encoder that writes its output to ```w```
    pub fn new(w: W) -> PngEncoder<W> {
        PngEncoder {
            w,
            compression: CompressionType::default(),
            filter: FilterType::default(),
        }
    }

    /// Create a new encoder that writes its output to `w` with `CompressionType` `compression` and
    /// `FilterType` `filter`.
    ///
    /// It is best to view the options as a _hint_ to the implementation on the smallest or fastest
    /// option for encoding a particular image. That is, using options that map directly to a PNG
    /// image parameter will use this parameter where possible. But variants that have no direct
    /// mapping may be interpreted differently in minor versions. The exact output is expressly
    /// __not__ part the SemVer stability guarantee.
    ///
    /// Note that it is not optimal to use a single filter type, so an adaptive
    /// filter type is selected as the default. The filter which best minimizes
    /// file size may change with the type of compression used.
    pub fn new_with_quality(w: W, compression: CompressionType, filter: FilterType) -> PngEncoder<W> {
        PngEncoder {
            w,
            compression,
            filter,
        }
    }

    /// Encodes the image `data` that has dimensions `width` and `height` and `ColorType` `c`.
    pub fn encode(self, data: &[u8], width: u32, height: u32, color: ColorType) -> ImageResult<()> {
        let (ct, bits) = match color {
            ColorType::L8 => (png::ColorType::Grayscale, png::BitDepth::Eight),
            ColorType::L16 => (png::ColorType::Grayscale,png::BitDepth::Sixteen),
            ColorType::La8 => (png::ColorType::GrayscaleAlpha, png::BitDepth::Eight),
            ColorType::La16 => (png::ColorType::GrayscaleAlpha,png::BitDepth::Sixteen),
            ColorType::Rgb8 => (png::ColorType::Rgb, png::BitDepth::Eight),
            ColorType::Rgb16 => (png::ColorType::Rgb,png::BitDepth::Sixteen),
            ColorType::Rgba8 => (png::ColorType::Rgba, png::BitDepth::Eight),
            ColorType::Rgba16 => (png::ColorType::Rgba,png::BitDepth::Sixteen),
            _ => return Err(ImageError::Unsupported(UnsupportedError::from_format_and_kind(
                ImageFormat::Png.into(),
                UnsupportedErrorKind::Color(color.into()),
            ))),
        };
        let comp = match self.compression {
            CompressionType::Default => png::Compression::Default,
            CompressionType::Fast => png::Compression::Fast,
            CompressionType::Best => png::Compression::Best,
            CompressionType::Huffman => png::Compression::Huffman,
            CompressionType::Rle => png::Compression::Rle,
        };
<<<<<<< HEAD
        let (filter, adaptive_filter) = match self.filter {
            FilterType::NoFilter => (png::FilterType::NoFilter, png::AdaptiveFilterType::NonAdaptive),
            FilterType::Sub => (png::FilterType::Sub, png::AdaptiveFilterType::NonAdaptive),
            FilterType::Up => (png::FilterType::Up, png::AdaptiveFilterType::NonAdaptive),
            FilterType::Avg => (png::FilterType::Avg, png::AdaptiveFilterType::NonAdaptive),
            FilterType::Paeth => (png::FilterType::Paeth, png::AdaptiveFilterType::NonAdaptive),
            FilterType::Adaptive => (png::FilterType::Sub, png::AdaptiveFilterType::Adaptive),
            FilterType::__NonExhaustive(marker) => match marker._private {},
=======
        let filt = match self.filter {
            FilterType::NoFilter => png::FilterType::NoFilter,
            FilterType::Sub => png::FilterType::Sub,
            FilterType::Up => png::FilterType::Up,
            FilterType::Avg => png::FilterType::Avg,
            FilterType::Paeth => png::FilterType::Paeth,
>>>>>>> e9cfca7f
        };

        let mut encoder = png::Encoder::new(self.w, width, height);
        encoder.set_color(ct);
        encoder.set_depth(bits);
        encoder.set_compression(comp);
        encoder.set_filter(filter);
        encoder.set_adaptive_filter(adaptive_filter);
        let mut writer = encoder.write_header().map_err(|e| ImageError::IoError(e.into()))?;
        writer.write_image_data(data).map_err(|e| ImageError::IoError(e.into()))
    }
}

impl<W: Write> ImageEncoder for PngEncoder<W> {
    fn write_image(
        self,
        buf: &[u8],
        width: u32,
        height: u32,
        color_type: ColorType,
    ) -> ImageResult<()> {
        use byteorder::{BigEndian, ByteOrder, NativeEndian};

        // PNG images are big endian. For 16 bit per channel and larger types,
        // the buffer may need to be reordered to big endian per the
        // contract of `write_image`.
        // TODO: assumes equal channel bit depth.
        let bpc = color_type.bytes_per_pixel() / color_type.channel_count();
        match bpc {
            1 => self.encode(buf, width, height, color_type),  // No reodering necessary for u8
            2 => {
                // Because the buffer is immutable and the PNG encoder does not
                // yet take Write/Read traits, create a temporary buffer for
                // big endian reordering.
                let mut reordered = vec![0; buf.len()];
                buf.chunks(2)
                    .zip(reordered.chunks_mut(2))
                    .for_each(|(b, r)| BigEndian::write_u16(r, NativeEndian::read_u16(b)));
                self.encode(&reordered, width, height, color_type)
            },
            _ => unreachable!(),
        }
    }
}

impl ImageError {
    fn from_png(err: png::DecodingError) -> ImageError {
        use png::DecodingError::*;
        match err {
            IoError(err) => ImageError::IoError(err),
            // The input image was not a valid PNG.
            err @ Format(_) => ImageError::Decoding(DecodingError::new(
                ImageFormat::Png.into(),
                err,
            )),
            // Other is used when:
            // - The decoder is polled for more animation frames despite being done (or not being animated
            //   in the first place).
            // - The output buffer does not have the required size.
            err @ Parameter(_) => ImageError::Parameter(ParameterError::from_kind(
                ParameterErrorKind::Generic(err.to_string())
            )),
            LimitsExceeded => ImageError::Limits(LimitError::from_kind(
                LimitErrorKind::InsufficientMemory,
            )),
        }
    }
}

impl Default for CompressionType {
    fn default() -> Self {
        CompressionType::Fast
    }
}

impl Default for FilterType {
    fn default() -> Self {
        FilterType::Adaptive
    }
}

#[cfg(test)]
mod tests {
    use crate::image::ImageDecoder;
    use std::io::Read;
    use super::*;

    #[test]
    fn ensure_no_decoder_off_by_one() {
        let dec = PngDecoder::new(std::fs::File::open("tests/images/png/bugfixes/debug_triangle_corners_widescreen.png").unwrap())
            .expect("Unable to read PNG file (does it exist?)");

        assert_eq![(2000, 1000), dec.dimensions()];

        assert_eq![
            ColorType::Rgb8,
            dec.color_type(),
            "Image MUST have the Rgb8 format"
        ];

        let correct_bytes = dec
            .into_reader()
            .expect("Unable to read file")
            .bytes()
            .map(|x| x.expect("Unable to read byte"))
            .collect::<Vec<u8>>();

        assert_eq![6_000_000, correct_bytes.len()];
    }

    #[test]
    fn underlying_error() {
        use std::error::Error;

        let mut not_png = std::fs::read("tests/images/png/bugfixes/debug_triangle_corners_widescreen.png").unwrap();
        not_png[0] = 0;

        let error = PngDecoder::new(&not_png[..]).err().unwrap();
        let _ = error
            .source()
            .unwrap()
            .downcast_ref::<png::DecodingError>()
            .expect("Caused by a png error");
    }
}<|MERGE_RESOLUTION|>--- conflicted
+++ resolved
@@ -470,15 +470,9 @@
     Avg,
     /// Algorithm that takes into account the left, upper left, and above pixels
     Paeth,
-<<<<<<< HEAD
     /// Uses a heuristic to select one of the preceding filters for each
     /// scanline rather than one filter for the entire image
     Adaptive,
-
-    #[doc(hidden)]
-    __NonExhaustive(crate::utils::NonExhaustiveMarker),
-=======
->>>>>>> e9cfca7f
 }
 
 impl<W: Write> PngEncoder<W> {
@@ -534,7 +528,6 @@
             CompressionType::Huffman => png::Compression::Huffman,
             CompressionType::Rle => png::Compression::Rle,
         };
-<<<<<<< HEAD
         let (filter, adaptive_filter) = match self.filter {
             FilterType::NoFilter => (png::FilterType::NoFilter, png::AdaptiveFilterType::NonAdaptive),
             FilterType::Sub => (png::FilterType::Sub, png::AdaptiveFilterType::NonAdaptive),
@@ -542,15 +535,6 @@
             FilterType::Avg => (png::FilterType::Avg, png::AdaptiveFilterType::NonAdaptive),
             FilterType::Paeth => (png::FilterType::Paeth, png::AdaptiveFilterType::NonAdaptive),
             FilterType::Adaptive => (png::FilterType::Sub, png::AdaptiveFilterType::Adaptive),
-            FilterType::__NonExhaustive(marker) => match marker._private {},
-=======
-        let filt = match self.filter {
-            FilterType::NoFilter => png::FilterType::NoFilter,
-            FilterType::Sub => png::FilterType::Sub,
-            FilterType::Up => png::FilterType::Up,
-            FilterType::Avg => png::FilterType::Avg,
-            FilterType::Paeth => png::FilterType::Paeth,
->>>>>>> e9cfca7f
         };
 
         let mut encoder = png::Encoder::new(self.w, width, height);
