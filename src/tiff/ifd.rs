use std::io;
use std::collections::{HashMap};

use super::decoder::{ByteOrder, SmartReader};

use self::Value::{Unsigned, List};

macro_rules! tags {
    {$(
        $tag:ident
        $val:expr;
    )*} => {

        /// TIFF tag
        #[derive(Copy, PartialEq, Eq, Show, Hash)]
        pub enum Tag {
            $($tag,)*
            Unknown(u16)
        }
        impl Tag {
            pub fn from_u16(n: u16) -> Tag {
                $(if n == $val { Tag::$tag } else)* {
                    Tag::Unknown(n)
                }
            }
        }
    }
}

tags!{
    // bilevel images
    PhotometricInterpretation 262;
    Compression 259;
    ImageLength 257;
    ImageWidth 256;
    ResolutionUnit 296; // 1 or 2 or 3
    XResolution 282;
    YResolution 283;
    RowsPerStrip 278;
    StripOffsets 273;
    StripByteCounts 279;
    // grayscale images PhotometricInterpretation 1 or 3
    BitsPerSample 258;
    // palette-color images (PhotometricInterpretation 3)
    ColorMap 320;
    // RGB full-color images BitsPerSample 8,8,8 (baseline)
    SamplesPerPixel 277;
}

#[derive(Copy, Show, FromPrimitive)]
pub enum Type {
    BYTE = 1,
    ASCII = 2,
    SHORT = 3,
    LONG = 4,
    RATIONAL = 5,
}


#[allow(unused_qualifications)]
#[derive(Show)]
pub enum Value {
    //Signed(i32),
    Unsigned(u32),
    List(Vec<Value>)
}

impl Value {
    pub fn as_u32(self) -> ::image::ImageResult<u32> {
        match self {
            Unsigned(val) => Ok(val),
            val => Err(::image::ImageError::FormatError(format!(
                "Expected unsigned integer, {:?} found.", val
            )))
        }
    }
    pub fn as_u32_vec(self) -> ::image::ImageResult<Vec<u32>> {
        match self {
            List(vec) => {
                let mut new_vec = Vec::with_capacity(vec.len());
                for v in vec.into_iter() {
                    new_vec.push(try!(v.as_u32()))
                }
                Ok(new_vec)
            },
            Unsigned(val) => Ok(vec![val]),
            //_ => Err(::image::FormatError("Tag data malformed.".to_string()))
        }
    }
}

pub struct Entry {
    type_: Type,
    count: u32,
    offset: [u8; 4],
}

impl ::std::fmt::Show for Entry {
    fn fmt(&self, fmt: &mut ::std::fmt::Formatter) -> Result<(), ::std::fmt::Error> {
        fmt.write_str(&format!("Entry {{ type: {:?}, count: {:?}, offset: {:?} }}",
            self.type_,
            self.count,
            &self.offset[]
        )[])
    }
}
    
impl Entry {
    pub fn new(type_: Type, count: u32, offset: [u8; 4]) -> Entry {
        Entry {
            type_: type_,
            count: count,
            offset: offset
        }
    }
    
    /// Returns a mem_reader for the offset/value field
    fn r(&self, byte_order: ByteOrder) -> SmartReader<io::MemReader> {
        SmartReader::wrap(
            io::MemReader::new(self.offset[].to_vec()),
            byte_order
        )
    }
    
    pub fn val<R: Reader + Seek>(&self, decoder: &mut super::TIFFDecoder<R>)
    -> ::image::ImageResult<Value> {
        let bo = decoder.byte_order();
        match (self.type_, self.count) {
            // TODO check if this could give wrong results
            // at a different endianess of file/computer.
            (Type::BYTE, 1) => Ok(Unsigned(self.offset[0] as u32)),
            (Type::SHORT, 1) => Ok(Unsigned(try!(self.r(bo).read_u16()) as u32)),
            (Type::SHORT, 2) => {
                let mut r = self.r(bo);
                Ok(List(vec![
                    Unsigned(try!(r.read_u16()) as u32),
                    Unsigned(try!(r.read_u16()) as u32)
                ]))
            },
            (Type::SHORT, n) => {
                let mut v = Vec::with_capacity(n as uint);
                try!(decoder.goto_offset(try!(self.r(bo).read_u32())));
                for _ in range(0, n) {
                    v.push(Unsigned(try!(decoder.read_short()) as u32))
                }
                Ok(List(v))
            },
            (Type::LONG, 1) => Ok(Unsigned(try!(self.r(bo).read_u32()))),
            (Type::LONG, n) => {
                let mut v = Vec::with_capacity(n as usize);
                try!(decoder.goto_offset(try!(self.r(bo).read_u32())));
<<<<<<< HEAD
                for _ in (0..n) {
                    v.push(Value::Unsigned(try!(decoder.read_long())))
=======
                for _ in range(0, n) {
                    v.push(Unsigned(try!(decoder.read_long())))
>>>>>>> 3316bb38
                }
                Ok(List(v))
            }
            _ => Err(::image::ImageError::UnsupportedError("Unsupported data type.".to_string()))
        }
    }
}

/// Type representing an Image File Directory
pub type Directory = HashMap<Tag, Entry>;<|MERGE_RESOLUTION|>--- conflicted
+++ resolved
@@ -149,13 +149,8 @@
             (Type::LONG, n) => {
                 let mut v = Vec::with_capacity(n as usize);
                 try!(decoder.goto_offset(try!(self.r(bo).read_u32())));
-<<<<<<< HEAD
-                for _ in (0..n) {
-                    v.push(Value::Unsigned(try!(decoder.read_long())))
-=======
                 for _ in range(0, n) {
                     v.push(Unsigned(try!(decoder.read_long())))
->>>>>>> 3316bb38
                 }
                 Ok(List(v))
             }
