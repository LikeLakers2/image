--- conflicted
+++ resolved
@@ -374,11 +374,7 @@
         height: u32,
         c: color::ColorType,
     ) -> io::Result<()> {
-<<<<<<< HEAD
-        let n = c.num_components();
-=======
-        let n = color::channel_count(c);
->>>>>>> 9aae0b0c
+        let n = c.channel_count();
         let num_components = if n == 1 || n == 2 { 1 } else { 3 };
 
         self.writer.write_segment(SOI, None)?;
